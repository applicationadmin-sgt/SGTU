--- conflicted
+++ resolved
@@ -213,7 +213,6 @@
 
 // Initialize Socket.IO for live classes and group chat BEFORE starting the server
 const http = require('http');
-<<<<<<< HEAD
 const https = require('https');
 const fs = require('fs');
 
@@ -238,23 +237,14 @@
   process.exit(1);
 }
 
-// Initialize Socket.IO with HTTPS server
-const initializeLiveClassSocket = require('./socket/liveClassSocket');
-initializeLiveClassSocket(server);
-console.log('✅ Live Class Socket.IO server initialized (HTTPS)');
-
-// Start HTTPS server
-=======
-const server = http.createServer(app);
-
 // Create a single Socket.IO instance for both live classes and group chat
 const { Server } = require('socket.io');
 const io = new Server(server, {
   cors: {
     origin: [
       "http://localhost:3000",
-      "http://10.20.58.236:3000", 
-      "https://10.20.58.236:3000",
+      "http://10.242.31.20:3000", 
+      "https://10.242.31.20:3000",
       "https://localhost:3000"
     ],
     methods: ["GET", "POST"],
@@ -265,14 +255,12 @@
 // Initialize Live Class Socket (using shared Socket.IO instance)
 const initializeLiveClassSocket = require('./socket/liveClassSocket');
 initializeLiveClassSocket(server, io); // Pass the io instance
-console.log('✅ Live Class Socket.IO server initialized');
+console.log('✅ Live Class Socket.IO server initialized (HTTPS)');
 
 // Initialize Group Chat Socket (using shared Socket.IO instance)
 const initializeGroupChatSocket = require('./socket/groupChatSocket');
 initializeGroupChatSocket(io);
 console.log('✅ Group Chat Socket.IO server initialized');
-
->>>>>>> bc0bd629
 server.listen(PORT, '0.0.0.0', async () => {
   await createAdmin();
   // Run migrations
@@ -280,6 +268,6 @@
   await generateTeacherIds();
   
   console.log(`🔐 HTTPS Server running on port ${PORT}`);
-  console.log(`   Access via: https://10.20.49.165:${PORT}`);
+  console.log(`   Access via: https://10.242.31.20:${PORT}`);
   console.log(`   Access via: https://localhost:${PORT}`);
 });